"""
Tests for the tls.record module.
"""

from tls.record import ContentType, parse_tls_plaintext


class TestRecordParsing(object):
    """
    Tests for parsing of TLS records.

    TODO: We need:
    1. an incomplete packet being rejected
    2. Not enough data to fragment
    """

    def test_parse_tls_plaintext_handshake(self):
        """
        :func:`parse_tls_plaintext` returns an instance of
        :class:`TLSPlaintext`, which has attributes representing all the fields
        in the TLSPlaintext struct.
        """
        packet = (
            b'\x16'  # type
            + b'\x03'  # major version
            + b'\x03'  # minor version
            + b'\x00' + b'\n'  # big-endian length
            + b'0123456789'  # fragment
        )
        record = parse_tls_plaintext(packet)
<<<<<<< HEAD

=======
>>>>>>> d1806b92
        assert record.type == ContentType.HANDSHAKE
        assert record.version.major == 3
        assert record.version.minor == 3
        assert record.length == 10
        assert record.fragment == b'0123456789'

    def test_parse_tls_plaintext_wrong_type(self):
        """
        Raise an error when the type is not one of those defined in ContentType
        """
        packet = (
            chr(26)  # invalid type
            + chr(3)
            + chr(3)
            + chr(0) + chr(10)
            + '0123456789'
        ).encode("ascii")
        try:
            parse_tls_plaintext(packet)
        except ValueError as e:
            assert e.message == "26 is not a valid ContentType"<|MERGE_RESOLUTION|>--- conflicted
+++ resolved
@@ -28,10 +28,6 @@
             + b'0123456789'  # fragment
         )
         record = parse_tls_plaintext(packet)
-<<<<<<< HEAD
-
-=======
->>>>>>> d1806b92
         assert record.type == ContentType.HANDSHAKE
         assert record.version.major == 3
         assert record.version.minor == 3
