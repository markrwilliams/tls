--- conflicted
+++ resolved
@@ -3,14 +3,10 @@
 from tls.hello_message import ClientHello, ServerHello
 
 from tls.message import (
-<<<<<<< HEAD
-    CertificateRequest, ClientCertificateType, Handshake, HandshakeType,
-    HashAlgorithm, HelloRequest, ServerHelloDone, SignatureAlgorithm,
-    parse_certificate_request, parse_handshake_struct
-=======
-    Certificate, ClientCertificateType, HashAlgorithm, SignatureAlgorithm,
-    parse_certificate, parse_certificate_request
->>>>>>> 5684fa8b
+    Certificate, CertificateRequest, ClientCertificateType, Handshake,
+    HandshakeType, HashAlgorithm, HelloRequest, ServerHelloDone,
+    SignatureAlgorithm, parse_certificate, parse_certificate_request,
+    parse_handshake_struct
 )
 
 
@@ -52,7 +48,22 @@
         assert record.certificate_authorities == b'03'
 
 
-<<<<<<< HEAD
+class TestCertificateParsing(object):
+    """
+    Tests for parsing of Certificate messages.
+    """
+
+    def test_parse_certificate(self):
+        packet = (
+            b'\x00\x00\x00\x07'  # certificate_length
+            b'\x00\x00\x00\x03'  # certificate_list.asn1_cert length
+            b'ABC'  # certificate_list.asn1_cert
+        )
+        record = parse_certificate(packet)
+        assert isinstance(record, Certificate)
+        assert record.certificate_list == [b'ABC']
+
+
 class TestHandshakeStructParsing(object):
     """
     Tests for parsing of Handshake structs.
@@ -168,20 +179,4 @@
         assert isinstance(record, Handshake)
         assert record.msg_type == HandshakeType.SERVER_KEY_EXCHANGE
         assert record.length == 0
-        assert record.body is None
-=======
-class TestCertificateParsing(object):
-    """
-    Tests for parsing of Certificate messages.
-    """
-
-    def test_parse_certificate(self):
-        packet = (
-            b'\x00\x00\x00\x07'  # certificate_length
-            b'\x00\x00\x00\x03'  # certificate_list.asn1_cert length
-            b'ABC'  # certificate_list.asn1_cert
-        )
-        record = parse_certificate(packet)
-        assert isinstance(record, Certificate)
-        assert record.certificate_list == [b'ABC']
->>>>>>> 5684fa8b
+        assert record.body is None