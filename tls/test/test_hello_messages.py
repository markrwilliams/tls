from __future__ import absolute_import, division, print_function

from tls.hello_message import (
<<<<<<< HEAD
    ClientHello, CompressionMethod, ExtensionType, HelloRequest,
    parse_client_hello, parse_hello_request, parse_server_hello, ServerHello
=======
    ClientHello, CompressionMethod, ExtensionType, parse_client_hello
>>>>>>> d4a57956
)


class TestClientHello(object):
    """
    Tests for the parsing of ClientHello messages.
    """

    def test_parse_client_hello(self):
        """
        :func:`parse_client_hello` returns an instance of
        :class:`ClientHello`.
        """
        packet = (
            b'\x03\x00'  # client_version
            b'\x01\x02\x03\x04'  # random.gmt_unix_time
            b'0123456789012345678901234567'  # random.random_bytes
            b'01234567890123456789012345678901'  # session_id
            b'\x01\x02'  # cipher_suites
            b'\x00'  # compression_methods
            b'\x00\x0D'  # extensions.extension_type
            b''  # extensions.extension_data
        )
        record = parse_client_hello(packet)
        assert isinstance(record, ClientHello)
        assert record.client_version.major == 3
        assert record.client_version.minor == 0
        assert record.random.gmt_unix_time == 16909060
        assert record.random.random_bytes == b'0123456789012345678901234567'
        assert record.session_id == b'01234567890123456789012345678901'
        assert record.cipher_suites == [1, 2]
        assert record.compression_methods == CompressionMethod.NULL
        assert record.extensions.extension_type == \
            ExtensionType.SIGNATURE_ALGORITHMS
        assert record.extensions.extension_data == b''


class TestServerHello(object):
    """
    Tests for the parsing of ServerHello messages.
    """
    """
    struct {
        ProtocolVersion client_version;
        Random random;
        SessionID session_id;
        CipherSuite cipher_suites<2..2^16-2>;
        CompressionMethod compression_methods<1..2^8-1>;
        select (extensions_present) {
            case false:
                struct {};
            case true:
                Extension extensions<0..2^16-1>;
        };
    } ClientHello;

    struct {
        ProtocolVersion server_version;
        Random random;
        SessionID session_id;
        CipherSuite cipher_suite;
        CompressionMethod compression_method;
        select (extensions_present) {
            case false:
                struct {};
            case true:
                Extension extensions<0..2^16-1>;
        };
    } ServerHello;
    """
    def test_parse_server_hello(self):
        """
        :func:`parse_server_hello` returns an instance of
        :class:`ServerHello`.
        """
        packet = (
            b'\x03\x00'  # client_version
            b'\x01\x02\x03\x04'  # random.gmt_unix_time
            b'0123456789012345678901234567'  # random.random_bytes
            b'01234567890123456789012345678901'  # session_id
            b'\x01\x02'  # cipher_suites
            b'\x00'  # compression_methods
            b'\x00\x0D'  # extensions.extension_type
            b''  # extensions.extension_data
        )
        record = parse_server_hello(packet)
        assert isinstance(record, ServerHello)
        assert record.server_version.major == 3
        assert record.server_version.minor == 0
        assert record.random.gmt_unix_time == 16909060
        assert record.random.random_bytes == b'0123456789012345678901234567'
        assert record.session_id == b'01234567890123456789012345678901'
        assert record.cipher_suite == [1, 2]
        assert record.compression_method == CompressionMethod.NULL
        assert record.extensions.extension_type == \
            ExtensionType.SIGNATURE_ALGORITHMS
        assert record.extensions.extension_data == b''<|MERGE_RESOLUTION|>--- conflicted
+++ resolved
@@ -1,12 +1,8 @@
 from __future__ import absolute_import, division, print_function
 
 from tls.hello_message import (
-<<<<<<< HEAD
-    ClientHello, CompressionMethod, ExtensionType, HelloRequest,
-    parse_client_hello, parse_hello_request, parse_server_hello, ServerHello
-=======
-    ClientHello, CompressionMethod, ExtensionType, parse_client_hello
->>>>>>> d4a57956
+    ClientHello, CompressionMethod, ExtensionType, parse_client_hello,
+    parse_server_hello, ServerHello
 )
 
 
