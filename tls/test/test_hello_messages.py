--- conflicted
+++ resolved
@@ -1,12 +1,8 @@
 from __future__ import absolute_import, division, print_function
 
 from tls.hello_message import (
-<<<<<<< HEAD
-    ClientHello, CompressionMethod, ExtensionType, ServerHello,
-    parse_client_hello, parse_server_hello
-=======
-    ClientHello, ExtensionType, parse_client_hello
->>>>>>> a76ba06c
+    ClientHello, ExtensionType, ServerHello, parse_client_hello,
+    parse_server_hello
 )
 
 
@@ -41,12 +37,30 @@
         assert record.random.gmt_unix_time == 16909060
         assert record.random.random_bytes == b'0123456789012345678901234567'
         assert record.session_id == b'01234567890123456789012345678901'
-<<<<<<< HEAD
-        assert record.cipher_suites == [1, 2]
-        assert record.compression_methods == CompressionMethod.NULL
-        assert record.extensions.extension_type == \
-            ExtensionType.SIGNATURE_ALGORITHMS
-        assert record.extensions.extension_data == b''
+        assert record.cipher_suites == [b'\x00\x6B']
+        assert record.compression_methods == [0]
+        assert len(record.extensions) == 0
+
+    def test_parse_client_hello_extensions(self):
+        packet = (
+            b'\x03\x00'  # client_version
+            b'\x01\x02\x03\x04'  # random.gmt_unix_time
+            b'0123456789012345678901234567'  # random.random_bytes
+            b'\x00'  # session_id.length
+            b''  # session_id.session_id
+            b'\x00\x02'  # cipher_suites length
+            b'\x00\x6B'  # cipher_suites
+            b'\x01'  # compression_methods length
+            b'\x00'  # compression_methods
+            b'\x00\x08'  # extensions.length
+            b'\x00\x0D'  # extensions.extensions.extension_type
+            b'\x00\x04'  # extensions.extensions.extensions_data length
+            b'abcd'  # extensions.extensions.extension_data
+        )
+        record = parse_client_hello(packet)
+        assert len(record.extensions) == 1
+        assert record.extensions[0].type == ExtensionType.SIGNATURE_ALGORITHMS
+        assert record.extensions[0].data == b'abcd'
 
 
 class TestServerHello(object):
@@ -80,30 +94,4 @@
         assert record.compression_method == CompressionMethod.NULL
         assert record.extensions.extension_type == \
             ExtensionType.SIGNATURE_ALGORITHMS
-        assert record.extensions.extension_data == b''
-=======
-        assert record.cipher_suites == [b'\x00\x6B']
-        assert record.compression_methods == [0]
-        assert len(record.extensions) == 0
-
-    def test_parse_client_hello_extensions(self):
-        packet = (
-            b'\x03\x00'  # client_version
-            b'\x01\x02\x03\x04'  # random.gmt_unix_time
-            b'0123456789012345678901234567'  # random.random_bytes
-            b'\x00'  # session_id.length
-            b''  # session_id.session_id
-            b'\x00\x02'  # cipher_suites length
-            b'\x00\x6B'  # cipher_suites
-            b'\x01'  # compression_methods length
-            b'\x00'  # compression_methods
-            b'\x00\x08'  # extensions.length
-            b'\x00\x0D'  # extensions.extensions.extension_type
-            b'\x00\x04'  # extensions.extensions.extensions_data length
-            b'abcd'  # extensions.extensions.extension_data
-        )
-        record = parse_client_hello(packet)
-        assert len(record.extensions) == 1
-        assert record.extensions[0].type == ExtensionType.SIGNATURE_ALGORITHMS
-        assert record.extensions[0].data == b'abcd'
->>>>>>> a76ba06c
+        assert record.extensions.extension_data == b''