--- conflicted
+++ resolved
@@ -77,18 +77,17 @@
     An object representing a SignatureAndHashAlgorithm struct.
     """
 
+@attributes(['certificate_list'])
+class Certificate(object):
+    """
+    An object representing a Certificate struct.
+    """
 
-<<<<<<< HEAD
+
 @attributes(['msg_type', 'length', 'body'])
 class Handshake(object):
     """
     An object representing a Handshake struct.
-=======
-@attributes(['certificate_list'])
-class Certificate(object):
-    """
-    An object representing a Certificate struct.
->>>>>>> 5684fa8b
     """
 
 
@@ -120,7 +119,28 @@
     )
 
 
-<<<<<<< HEAD
+def parse_certificate(bytes):
+    """
+    Parse a ``Certificate`` struct.
+
+    :param bytes: the bytes representing the input.
+    :return: Certificate object.
+    """
+    construct = _constructs.Certificate.parse(bytes)
+    # XXX: Find a better way to parse an array of variable-length objects
+    certificates = []
+    certificates_io = BytesIO(construct.certificates_bytes)
+
+    while certificates_io.tell() < construct.certificates_length:
+        certificate_construct = _constructs.ASN1Cert.parse_stream(
+            certificates_io
+        )
+        certificates.append(certificate_construct.asn1_cert)
+    return Certificate(
+        certificate_list=certificates
+    )
+
+
 _handshake_message_parser = {
     1: parse_client_hello,
     2: parse_server_hello,
@@ -159,25 +179,4 @@
         msg_type=HandshakeType(construct.msg_type),
         length=construct.length,
         body=_get_handshake_message(construct.msg_type, construct.body),
-=======
-def parse_certificate(bytes):
-    """
-    Parse a ``Certificate`` struct.
-
-    :param bytes: the bytes representing the input.
-    :return: Certificate object.
-    """
-    construct = _constructs.Certificate.parse(bytes)
-    # XXX: Find a better way to parse an array of variable-length objects
-    certificates = []
-    certificates_io = BytesIO(construct.certificates_bytes)
-
-    while certificates_io.tell() < construct.certificates_length:
-        certificate_construct = _constructs.ASN1Cert.parse_stream(
-            certificates_io
-        )
-        certificates.append(certificate_construct.asn1_cert)
-    return Certificate(
-        certificate_list=certificates
->>>>>>> 5684fa8b
     )