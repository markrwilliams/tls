from __future__ import absolute_import, division, print_function

from enum import Enum

from characteristic import attributes

from six import BytesIO

from tls import _constructs

<<<<<<< HEAD
from tls.hello_message import ProtocolVersion
=======
from tls.hello_message import parse_client_hello, parse_server_hello
>>>>>>> 834865bd


class ClientCertificateType(Enum):
    RSA_SIGN = 1
    DSS_SIGN = 2
    RSA_FIXED_DH = 3
    DSS_FIXED_DH = 4
    RSA_EPHEMERAL_DH_RESERVED = 5
    DSS_EPHEMERAL_DH_RESERVED = 6
    FORTEZZA_DMS_RESERVED = 20


class HashAlgorithm(Enum):
    NONE = 0
    MD5 = 1
    SHA1 = 2
    SHA224 = 3
    SHA256 = 4
    SHA384 = 5
    SHA512 = 6


class SignatureAlgorithm(Enum):
    ANONYMOUS = 0
    RSA = 1
    DSA = 2
    ECDSA = 3


class HandshakeType(Enum):
    HELLO_REQUEST = 0
    CLIENT_HELLO = 1
    SERVER_HELLO = 2
    CERTIFICATE = 11
    SERVER_KEY_EXCHANGE = 12
    CERTIFICATE_REQUEST = 13
    SERVER_HELLO_DONE = 14
    CERTIFICATE_VERIFY = 15
    CLIENT_KEY_EXCHANGE = 16
    FINISHED = 20


class HelloRequest(object):
    """
    An object representing a HelloRequest struct.
    """


class ServerHelloDone(object):
    """
    An object representing a ServerHelloDone struct.
    """


@attributes(['certificate_types', 'supported_signature_algorithms',
             'certificate_authorities'])
class CertificateRequest(object):
    """
    An object representing a CertificateRequest struct.
    """


@attributes(['hash', 'signature'])
class SignatureAndHashAlgorithm(object):
    """
    An object representing a SignatureAndHashAlgorithm struct.
    """


<<<<<<< HEAD
@attributes(['client_version', 'random'])
class PreMasterSecret(object):
    """
    An object representing a PreMasterSecret struct.
=======
@attributes(['certificate_list'])
class Certificate(object):
    """
    An object representing a Certificate struct.
    """


@attributes(['msg_type', 'length', 'body'])
class Handshake(object):
    """
    An object representing a Handshake struct.
>>>>>>> 834865bd
    """


def parse_certificate_request(bytes):
    """
    Parse a ``CertificateRequest`` struct.

    :param bytes: the bytes representing the input.
    :return: CertificateRequest object.
    """
    construct = _constructs.CertificateRequest.parse(bytes)
    return CertificateRequest(
        certificate_types=[
            ClientCertificateType(cert_type)
            for cert_type in construct.certificate_types.certificate_types
        ],
        supported_signature_algorithms=[
            SignatureAndHashAlgorithm(
                hash=HashAlgorithm(algorithm.hash),
                signature=SignatureAlgorithm(algorithm.signature),
            )
            for algorithm in (
                construct.supported_signature_algorithms.algorithms
            )
        ],
        certificate_authorities=(
            construct.certificate_authorities.certificate_authorities
        )
    )


<<<<<<< HEAD
def parse_pre_master_secret(bytes):
    """
    Parse a ``PreMasterSecret`` struct.

    :param bytes: the bytes representing the input.
    :return: CertificateRequest object.
    """
    construct = _constructs.PreMasterSecret.parse(bytes)
    return PreMasterSecret(
        client_version=ProtocolVersion(
            major=construct.version.major,
            minor=construct.version.minor,
        ),
        random=construct.random_bytes,
=======
def parse_certificate(bytes):
    """
    Parse a ``Certificate`` struct.

    :param bytes: the bytes representing the input.
    :return: Certificate object.
    """
    construct = _constructs.Certificate.parse(bytes)
    # XXX: Find a better way to parse an array of variable-length objects
    certificates = []
    certificates_io = BytesIO(construct.certificates_bytes)

    while certificates_io.tell() < construct.certificates_length:
        certificate_construct = _constructs.ASN1Cert.parse_stream(
            certificates_io
        )
        certificates.append(certificate_construct.asn1_cert)
    return Certificate(
        certificate_list=certificates
    )


_handshake_message_parser = {
    1: parse_client_hello,
    2: parse_server_hello,
    11: parse_certificate,
    #    12: parse_server_key_exchange,
    13: parse_certificate_request,
    #    15: parse_certificate_verify,
    #    16: parse_client_key_exchange,
    #    20: parse_finished,
}


def _get_handshake_message(msg_type, body):
    try:
        if msg_type == 0:
            return HelloRequest()
        elif msg_type == 14:
            return ServerHelloDone()
        elif msg_type in [12, 15, 16, 20]:
            raise NotImplementedError
        else:
            return _handshake_message_parser[msg_type](body)
    except NotImplementedError:
        return None     # TODO


def parse_handshake_struct(bytes):
    """
    Parse a ``Handshake`` struct.

    :param bytes: the bytes representing the input.
    :return: Handshake object.
    """
    construct = _constructs.Handshake.parse(bytes)
    return Handshake(
        msg_type=HandshakeType(construct.msg_type),
        length=construct.length,
        body=_get_handshake_message(construct.msg_type, construct.body),
>>>>>>> 834865bd
    )<|MERGE_RESOLUTION|>--- conflicted
+++ resolved
@@ -8,11 +8,9 @@
 
 from tls import _constructs
 
-<<<<<<< HEAD
-from tls.hello_message import ProtocolVersion
-=======
-from tls.hello_message import parse_client_hello, parse_server_hello
->>>>>>> 834865bd
+from tls.hello_message import (
+    ProtocolVersion, parse_client_hello, parse_server_hello
+)
 
 
 class ClientCertificateType(Enum):
@@ -82,12 +80,13 @@
     """
 
 
-<<<<<<< HEAD
 @attributes(['client_version', 'random'])
 class PreMasterSecret(object):
     """
     An object representing a PreMasterSecret struct.
-=======
+    """
+
+
 @attributes(['certificate_list'])
 class Certificate(object):
     """
@@ -99,7 +98,6 @@
 class Handshake(object):
     """
     An object representing a Handshake struct.
->>>>>>> 834865bd
     """
 
 
@@ -131,7 +129,6 @@
     )
 
 
-<<<<<<< HEAD
 def parse_pre_master_secret(bytes):
     """
     Parse a ``PreMasterSecret`` struct.
@@ -146,7 +143,9 @@
             minor=construct.version.minor,
         ),
         random=construct.random_bytes,
-=======
+    )
+
+
 def parse_certificate(bytes):
     """
     Parse a ``Certificate`` struct.
@@ -207,5 +206,4 @@
         msg_type=HandshakeType(construct.msg_type),
         length=construct.length,
         body=_get_handshake_message(construct.msg_type, construct.body),
->>>>>>> 834865bd
     )