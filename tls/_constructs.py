from __future__ import absolute_import, division, print_function

from construct import Array, Bytes, Struct, UBInt16, UBInt32, UBInt8


ProtocolVersion = Struct(
    "version",
    UBInt8("major"),
    UBInt8("minor"),
)

TLSPlaintext = Struct(
    "TLSPlaintext",
    UBInt8("type"),
    ProtocolVersion,
    UBInt16("length"),  # TODO: Reject packets with length > 2 ** 14
    Bytes("fragment", lambda ctx: ctx.length),
)

TLSCompressed = Struct(
    "TLSCompressed",
    UBInt8("type"),
    ProtocolVersion,
    UBInt16("length"),  # TODO: Reject packets with length > 2 ** 14 + 1024
    Bytes("fragment", lambda ctx: ctx.length),
)

TLSCiphertext = Struct(
    "TLSCiphertext",
    UBInt8("type"),
    ProtocolVersion,
    UBInt16("length"),  # TODO: Reject packets with length > 2 ** 14 + 2048
    Bytes("fragment", lambda ctx: ctx.length),
)

Random = Struct(
    "random",
    UBInt32("gmt_unix_time"),
    Bytes("random_bytes", 28),
)

SessionID = Struct(
    "session_id",
    UBInt8("length"),
    Bytes("session_id", lambda ctx: ctx.length),
)

CipherSuites = Struct(
    "cipher_suites",
    UBInt16("length"),  # TODO: Reject packets of length 0
    Array(lambda ctx: ctx.length / 2, Bytes("cipher_suites", 2)),
)

CompressionMethods = Struct(
    "compression_methods",
    UBInt8("length"),  # TODO: Reject packets of length 0
    Array(lambda ctx: ctx.length, UBInt8("compression_methods")),
)

Extension = Struct(
    "extensions",
    UBInt16("type"),
    UBInt16("length"),
    Bytes("data", lambda ctx: ctx.length),
)

ClientHello = Struct(
    "ClientHello",
    ProtocolVersion,
    Random,
    SessionID,
    CipherSuites,
    CompressionMethods,
    UBInt16("extensions_length"),
    Bytes("extensions_bytes", lambda ctx: ctx.extensions_length),
)

ServerHello = Struct(
    "ServerHello",
    ProtocolVersion,
    Random,
    SessionID,
    Bytes("cipher_suite", 2),
    UBInt8("compression_method"),
    UBInt16("extensions_length"),
    Bytes("extensions_bytes", lambda ctx: ctx.extensions_length),
)

ClientCertificateType = Struct(
    "certificate_types",
    UBInt8("length"),  # TODO: Reject packets of length 0
    Array(lambda ctx: ctx.length, UBInt8("certificate_types")),
)

SignatureAndHashAlgorithm = Struct(
    "algorithms",
    UBInt8("hash"),
    UBInt8("signature"),
)

SupportedSignatureAlgorithms = Struct(
    "supported_signature_algorithms",
    UBInt16("supported_signature_algorithms_length"),
    # TODO: Reject packets of length 0
    Array(
        lambda ctx: ctx.supported_signature_algorithms_length / 2,
        SignatureAndHashAlgorithm,
    ),
)

DistinguishedName = Struct(
    "certificate_authorities",
    UBInt16("length"),
    Bytes("certificate_authorities", lambda ctx: ctx.length),
)

CertificateRequest = Struct(
    "CertificateRequest",
    ClientCertificateType,
    SupportedSignatureAlgorithms,
    DistinguishedName,
)

<<<<<<< HEAD
PreMasterSecret = Struct(
    "pre_master_secret",
    ProtocolVersion,
    Bytes("random_bytes", 46),
=======
ASN1Cert = Struct(
    "ASN1Cert",
    UBInt32("length"),   # TODO: Reject packets with length not in 1..2^24-1
    Bytes("asn1_cert", lambda ctx: ctx.length),
)

Certificate = Struct(
    "Certificate",  # TODO: Reject packets with length > 2 ** 24 - 1
    UBInt32("certificates_length"),
    Bytes("certificates_bytes", lambda ctx: ctx.certificates_length),
)

Handshake = Struct(
    "Handshake",
    UBInt8("msg_type"),
    UBInt32("length"),  # TODO: Reject packets with length > 2 ** 24
    Bytes("body", lambda ctx: ctx.length),
>>>>>>> 834865bd
)<|MERGE_RESOLUTION|>--- conflicted
+++ resolved
@@ -121,12 +121,12 @@
     DistinguishedName,
 )
 
-<<<<<<< HEAD
 PreMasterSecret = Struct(
     "pre_master_secret",
     ProtocolVersion,
     Bytes("random_bytes", 46),
-=======
+)
+
 ASN1Cert = Struct(
     "ASN1Cert",
     UBInt32("length"),   # TODO: Reject packets with length not in 1..2^24-1
@@ -144,5 +144,4 @@
     UBInt8("msg_type"),
     UBInt32("length"),  # TODO: Reject packets with length > 2 ** 24
     Bytes("body", lambda ctx: ctx.length),
->>>>>>> 834865bd
 )